--- conflicted
+++ resolved
@@ -1,8 +1,4 @@
-<<<<<<< HEAD
-{% set version="0.8.3b3" %}
-=======
 {% set version="0.8.5b0" %}
->>>>>>> ef231419
 
 package:
   name: slivka
