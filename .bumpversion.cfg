--- conflicted
+++ resolved
@@ -1,9 +1,5 @@
 [bumpversion]
-<<<<<<< HEAD
-current_version = 0.8.3b3+0
-=======
 current_version = 0.8.5b0+0
->>>>>>> ef231419
 parse = 
 	(?P<major>\d+)
 	\.(?P<minor>\d+)
