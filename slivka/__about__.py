__all__ = ['__version__']
<<<<<<< HEAD
__version__ = '0.8.3b3'
=======
__version__ = '0.8.5b0'
>>>>>>> ef231419
<|MERGE_RESOLUTION|>--- conflicted
+++ resolved
@@ -1,6 +1,2 @@
 __all__ = ['__version__']
-<<<<<<< HEAD
-__version__ = '0.8.3b3'
-=======
-__version__ = '0.8.5b0'
->>>>>>> ef231419
+__version__ = '0.8.5b0'