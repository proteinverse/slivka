Changelog:

<<<<<<< HEAD
## [0.8.5b4]

- Added: defining and editing titles and media-types of uploaded files.

## [0.8.5b3]

- Added: jobs dasboard API where existing jobs can be retrieved.
=======
## [0.8.5b4] - (upcoming)

- Added: `slivka validate` command for checking the settings files.
>>>>>>> 5912929d

## [0.8.5] - (upcoming)

- Added: support for Python 3.11, 3.12 and 3.13
- Fixed: logging configuration crashing on Python 3.12.
- Fixed: invalid file path resolution when the path contained symlinks and the
  SLIVKA_HOME was provided explicitly.
- Updated: transition from using *distutils* to *packaging* for package version
  information.
- Added: database documents tests
- Fixed: missing status entries in job status cache for up to 5 seconds after
  new jobs are submitted. Now, every time a new job is submitted, the cache is
  invalidated.
- Fixed: API responses involving result file return actual location of the
  resource instead of the path inferred form the job id
- Changed: the flat structire of job directories is changed into a tree with
  the first two levels consisting of the counter part of the object id and
  the last level of the remaining part.
- Changed: bumped the version of werkzeug library used
- Fixed: explicitly defined pytest.marks used in tests internally
- Added: migration tool converting old project structure to the new one
- Changed: ShellRunner spawns a subprocess instead of running the command in a
  default shell which caused issues with some command line tools.
- Added: 60-seconds timeout to job-status-checking command, to prevent the
  scheduler from hanging indefinitely on execution system failure.
- Changed: extend settings file validation to allow beta pre-releases in slivka
  version field.

## [0.8.4] - 2024-02-05

- Changed: prefix middleware no longer squashes repeating slashes.
- Changed: prefix middleware removes single trailing slash in prefix.
- Fixed: tests of prefix middleware.
- Changed: the choice field only allows the keys of the `choices` mapping as
  valid input values.
- Changed: the JSON response for job resource contains the choice keys instead
  of values for choice inputs.
- Changed: name of the settings file changed to *settings.yaml* from
  *config.yaml* in the documentation.
- Added: Ability to run jobs with LSF workload manager.
- Added: Interval parameter for service tests that controls the frequency with
  which the tests are run.

## [0.8.3b3] - 2024-08-08

- Added: argument constants can be specified in the runner definition and
  applied conditionally to the command line when that runner is selected.
- Added: additional environment variables can be specified in the runner
  definition and applied conditionally when that runner is selected.
- Added: selectors can be additionally parametrized from the runner
  config. Selector functions can take an extra *context* argument where
  there are given the service name, list of runner names and additional
  values associated with each runner. It allows writing reusable selectors
  and moves constraints from code to config file.

## [0.8.3b2] - 2024-06-25

- Added: filtering options to the usage statistics repository. Entries can be
  filtered by service name, date ranges and completion status.
- Added: tests of the filtering option.
- Added: python-dateutil dependency which provides rich datetime manipulation
  functions.
- Added: OpenAPI documentation of the `/stats` endpoint

## [0.8.3b1] - 2024-06-18

- Added: service usage statistics repository which reads the number of jobs run
  each month
- Added: service usage view API endpoint
- Added: tests of the usage statistics repository

## [0.8.3b0] - 2023-12-13

- Added: periodic service health checks
    - added "tests" section to service configuration
    - tests are run every hour (not currently configurable) and the reports are
      stored in the database
    - service status is no longer determined from user jobs
- Deprecated: `slivka.db.documents.ServiceState` class. Usages should be
  replaced by `slivka.db.repositories.ServiceStatusRepository`
- Changed: main configuration and service files version changed to 0.8.3.
  Versions 0.3 for configuration and 0.8 for services are still supported.
- Added: new documentation entries describing automated tests feature.

## [0.8.2b0] - 2023-11-21

- Changed: migrated all tests from a deprecated nose framework to pytest
- Removed: nose removed from project dependencies.
- Fixed: fixed failures caused by the resource loader being inconsistent
  across different python versions.
- Changed: server returns 1970-01-01T01:00:00 (unix timestamp 0) as the service
  status timestamp when the status is undefined instead of returning the
  current time.
- Changed: switched to python-daemon library for managing daemons and pid
  files.
- Fixed: automatically resolve pid file path to the absolute path. Fixes
  permission errors when relative path was combined with a `--daemon` flag.

## [0.8.1b1] - 2023-07-11

- Changed: dependency updates
    - setuptools dependency changed to >=65.5.1
    - removed upper version limit from all dependencies
- Removed: requirements.txt file no longer present in the repository.
  Install with _editable_ mode during development.
- Fixed: _api_ blueprint name clash
- Fixed: replaced usages of deprecated `pkg_resources` with a newer
  `importlib.resources` module

## [0.8.1b0] - 2022-12-14

- Added: new SlurmRunner which executes jobs using Slurm workload manager.
- Added: custom parameters can be specified for the sbatch in the
  configuration using sbatchargs option
- Changed: SlurmRunner uses C-ansi escaping for control characters
  present in the command
- Fixed: use sources from the current commit for building conda package
- Fixed: include runner.bash.tpl in the manifest file
- Fix: include media type name in a warning message issued when the
  media type validator is not defined

## [0.8.0b20] - 2022-11-11

- Changed: use Redoc as a default openapi documentation generator.
- Changed: serve _redoc-index.html_ and _openapi.yaml_ from project
  static directory allowing per-instance customisation.
- Fixed: reset mock database state before every scheduler test fixing
  job requests from previous tests from leaking to later tests.
- Fixed: integer and decimal fields no longer match boolean values and
  integer fields no longer match floats which are not integers
- Added: unit tests for REST API endpoints
- Fixed: MongoDocument returns None instead of raising an exception
  when searching documents using improperly formatted document id
- Changed: hide min or max exclusive constraints if corresponding min
  or max constraint is not set

## [0.8.0b19] - 2021-10-26

- Changed: indicate request execution failure with exceptions
  instead of status tuples.
- Fixed: use full list of environment variables (user + system) when
  interpolating variables specified inside the command line
- Fixed: starting slivka as a daemon no longer crashes when launched
  without explicit _--home_ parameter. *SLIVKA_HOME* variable is
  always configured before the process is forked.

## [0.8.0b18] - 2021-10-25

- Changed: merged _JobMetadata_ object into _JobRequest_ object. It
  improves code clarity and avoids fake relations between database
  documents.

## [0.8.0b17] - 2021-10-22

- Fixed: set database server selection timeout to 2ms making
  connection issues throw quickly instead of blocking for a minute.
- Fixed: all calls to the database are executed within a *retry_call*
  preventing entire application crash in case of the database
  connection failure.

## [0.8.0b16] - 2021-08-10

- Removed python client documentation from slivka framework
  documentation.
- Updated framework documentation.
- Fixed: update _completion time_ property of job objects when job
  completes.
- Changed: use b64-encoded database id to identify jobs instead of
  randomly generated uuid. it makes ids shorter and utilized database
  indexing.

## [0.8.0b15] - 2021-07-28

- Changed: file id is now used as an output file label if the name is
  not specified explicitly. no more null labels.<|MERGE_RESOLUTION|>--- conflicted
+++ resolved
@@ -1,18 +1,14 @@
 Changelog:
 
-<<<<<<< HEAD
 ## [0.8.5b4]
 
 - Added: defining and editing titles and media-types of uploaded files.
+- Added: `slivka validate` command for checking the settings files.
+- Added: settings can be loaded from environment variables
 
 ## [0.8.5b3]
 
 - Added: jobs dasboard API where existing jobs can be retrieved.
-=======
-## [0.8.5b4] - (upcoming)
-
-- Added: `slivka validate` command for checking the settings files.
->>>>>>> 5912929d
 
 ## [0.8.5] - (upcoming)
 
