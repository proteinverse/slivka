--- conflicted
+++ resolved
@@ -1,8 +1,4 @@
-<<<<<<< HEAD
-from test.tools import anything, in_any_order
-=======
 import os.path
->>>>>>> ef231419
 from unittest import mock
 
 import bson
@@ -20,6 +16,7 @@
     ExecutionFailed,
     SelectorContext,
 )
+from test.tools import anything, in_any_order
 
 
 def new_runner(
